--- conflicted
+++ resolved
@@ -44,11 +44,7 @@
     "numpy>=1.21.0,<1.25",
     "pandas>=1.1.0,<1.6.0",
     "scikit-learn>=0.24.0,<1.3.0",
-<<<<<<< HEAD
     "skbase",
-    "statsmodels>=0.12.1",
-=======
->>>>>>> febcea5c
     "scipy<2.0.0,>=1.2.0",
 ]
 
