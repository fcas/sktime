--- conflicted
+++ resolved
@@ -2513,10 +2513,9 @@
 
     if not y_pred.index.is_monotonic_increasing:
         y_pred = y_pred.sort_index()
-<<<<<<< HEAD
-=======
-    if hasattr(y_pred, "columns") and not y_pred.columns.is_monotonic_increasing:
-        y_pred = y_pred.sort_index(axis=1)
->>>>>>> 3d264951
+
+    if hasattr(y_pred, "columns") and not isinstance(y_pred.columns, pd.MultiIndex):
+        col_ordered = self._get_columns(method="predict")
+        y_pred = y_pred.loc[:, col_ordered]
 
     return y_pred